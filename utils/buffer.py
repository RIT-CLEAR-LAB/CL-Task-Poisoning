# Copyright 2022-present, Lorenzo Bonicelli, Pietro Buzzega, Matteo Boschini, Angelo Porrello, Simone Calderara.
# All rights reserved.
# This source code is licensed under the license found in the
# LICENSE file in the root directory of this source tree.

from copy import deepcopy
from typing import Tuple

import numpy as np
import torch
import torch.nn as nn


def icarl_replay(self, dataset, val_set_split=0):
    """
    Merge the replay buffer with the current task data.
    Optionally split the replay buffer into a validation set.

    :param self: the model instance
    :param dataset: the dataset
    :param val_set_split: the fraction of the replay buffer to be used as validation set
    """

    if self.task > 0:
        buff_val_mask = torch.rand(len(self.buffer)) < val_set_split
        val_train_mask = torch.zeros(len(dataset.train_loader.dataset.data)).bool()
        val_train_mask[torch.randperm(len(dataset.train_loader.dataset.data))[:buff_val_mask.sum()]] = True

        if val_set_split > 0:
            self.val_loader = deepcopy(dataset.train_loader)

        data_concatenate = torch.cat if isinstance(dataset.train_loader.dataset.data, torch.Tensor) else np.concatenate
        need_aug = hasattr(dataset.train_loader.dataset, 'not_aug_transform')
        if not need_aug:
            def refold_transform(x): return x.cpu()
        else:
            data_shape = len(dataset.train_loader.dataset.data[0].shape)
            if data_shape == 3:
                def refold_transform(x): return (x.cpu() * 255).permute([0, 2, 3, 1]).numpy().astype(np.uint8)
            elif data_shape == 2:
                def refold_transform(x): return (x.cpu() * 255).squeeze(1).type(torch.uint8)

        # REDUCE AND MERGE TRAINING SET
        dataset.train_loader.dataset.targets = np.concatenate([
            dataset.train_loader.dataset.targets[~val_train_mask],
            self.buffer.labels.cpu().numpy()[:len(self.buffer)][~buff_val_mask]
        ])
        dataset.train_loader.dataset.data = data_concatenate([
            dataset.train_loader.dataset.data[~val_train_mask],
            refold_transform((self.buffer.examples)[:len(self.buffer)][~buff_val_mask])
        ])

        if val_set_split > 0:
            # REDUCE AND MERGE VALIDATION SET
            self.val_loader.dataset.targets = np.concatenate([
                self.val_loader.dataset.targets[val_train_mask],
                self.buffer.labels.cpu().numpy()[:len(self.buffer)][buff_val_mask]
            ])
            self.val_loader.dataset.data = data_concatenate([
                self.val_loader.dataset.data[val_train_mask],
                refold_transform((self.buffer.examples)[:len(self.buffer)][buff_val_mask])
            ])


def reservoir(num_seen_examples: int, buffer_size: int) -> int:
    """
    Reservoir sampling algorithm.
    :param num_seen_examples: the number of seen examples
    :param buffer_size: the maximum buffer size
    :return: the target index if the current image is sampled, else -1
    """
    if num_seen_examples < buffer_size:
        return num_seen_examples

    rand = np.random.randint(0, num_seen_examples + 1)
    if rand < buffer_size:
        return rand
    else:
        return -1


def balanced_reservoir_sampling(num_seen_examples: int, buffer_size: int, labels: torch.Tensor) -> int:
    """
    Balanced reservoir sampling algorithm.
    :param num_seen_examples: the number of seen examples
    :param buffer_size: the maximum buffer size
    :return: the target index if the current image is sampled, else -1
    """
    if num_seen_examples < buffer_size:
        return num_seen_examples

    rand = np.random.randint(0, num_seen_examples + 1)
    if rand < buffer_size:
        classes, counts = torch.unique(labels, return_counts=True)
        i = torch.argmax(counts).item()
        l = classes[i]
        idx = torch.argwhere(labels == l).flatten()
        rand_idx = np.random.randint(0, len(idx))
        rand = idx[rand_idx]
        return rand
    else:
        return -1


def ring(num_seen_examples: int, buffer_portion_size: int, task: int) -> int:
    return num_seen_examples % buffer_portion_size + task * buffer_portion_size


class Buffer:
    """
    The memory buffer of rehearsal method.
    """

    def __init__(self, buffer_size, device, n_tasks=None, mode='reservoir'):
        assert mode in ('ring', 'reservoir', 'balanced')
        self.mode = mode
        self.buffer_size = buffer_size
        self.device = device
        self.num_seen_examples = 0
        if mode == 'ring':
            assert n_tasks is not None
            self.task_number = n_tasks
            self.buffer_portion_size = buffer_size // n_tasks
        self.attributes = ['examples', 'labels', 'logits', 'task_labels']

    def to(self, device):
        self.device = device
        for attr_str in self.attributes:
            if hasattr(self, attr_str):
                setattr(self, attr_str, getattr(self, attr_str).to(device))
        return self

    def __len__(self):
        return min(self.num_seen_examples, self.buffer_size)

    def init_tensors(self, examples: torch.Tensor, labels: torch.Tensor,
                     logits: torch.Tensor, task_labels: torch.Tensor) -> None:
        """
        Initializes just the required tensors.
        :param examples: tensor containing the images
        :param labels: tensor containing the labels
        :param logits: tensor containing the outputs of the network
        :param task_labels: tensor containing the task labels
        """
        for attr_str in self.attributes:
            attr = eval(attr_str)
            if attr is not None and not hasattr(self, attr_str):
                typ = torch.int64 if attr_str.endswith('els') else torch.float32
                setattr(self, attr_str, torch.zeros((self.buffer_size,
                        *attr.shape[1:]), dtype=typ, device=self.device))

    def add_data(self, examples, labels=None, logits=None, task_labels=None):
        """
        Adds the data to the memory buffer according to the reservoir strategy.
        :param examples: tensor containing the images
        :param labels: tensor containing the labels
        :param logits: tensor containing the outputs of the network
        :param task_labels: tensor containing the task labels
        :return:
        """
        if not hasattr(self, 'examples'):
            self.init_tensors(examples, labels, logits, task_labels)

        for i in range(examples.shape[0]):
            if self.mode == 'reservoir' or self.mode == 'ring':
                index = reservoir(self.num_seen_examples, self.buffer_size)
            elif self.mode == 'balanced':
                index = balanced_reservoir_sampling(self.num_seen_examples, self.buffer_size, self.labels)
            else:
                raise ValueError('Invalid mode')
            self.num_seen_examples += 1
            if index >= 0:
                self.examples[index] = examples[i].to(self.device)
                if labels is not None:
                    self.labels[index] = labels[i].to(self.device)
                if logits is not None:
                    self.logits[index] = logits[i].to(self.device)
                if task_labels is not None:
                    self.task_labels[index] = task_labels[i].to(self.device)

    def get_data(self, size: int, transform: nn.Module = None, return_index=False) -> Tuple:
        """
        Random samples a batch of size items.
        :param size: the number of requested items
        :param transform: the transformation to be applied (data augmentation)
        :return:
        """
        if size > min(self.num_seen_examples, self.examples.shape[0]):
            size = min(self.num_seen_examples, self.examples.shape[0])

        choice = np.random.choice(min(self.num_seen_examples, self.examples.shape[0]),
                                  size=size, replace=False)
        if transform is None:
            def transform(x): return x
        ret_tuple = (torch.stack([transform(ee.cpu()) for ee in self.examples[choice]]).to(self.device),)
        for attr_str in self.attributes[1:]:
            if hasattr(self, attr_str):
                attr = getattr(self, attr_str)
                ret_tuple += (attr[choice],)

        if not return_index:
            return ret_tuple
        else:
            return (torch.tensor(choice).to(self.device), ) + ret_tuple

    def get_data_by_index(self, indexes, transform: nn.Module = None) -> Tuple:
        """
        Returns the data by the given index.
        :param index: the index of the item
        :param transform: the transformation to be applied (data augmentation)
        :return:
        """
        if transform is None:
            def transform(x): return x
        ret_tuple = (torch.stack([transform(ee.cpu())
                                  for ee in self.examples[indexes]]).to(self.device),)
        for attr_str in self.attributes[1:]:
            if hasattr(self, attr_str):
                attr = getattr(self, attr_str).to(self.device)
                ret_tuple += (attr[indexes],)
        return ret_tuple

    def is_empty(self) -> bool:
        """
        Returns true if the buffer is empty, false otherwise.
        """
        if self.num_seen_examples == 0:
            return True
        else:
            return False

    def get_all_data(self, transform: nn.Module = None) -> Tuple:
        """
        Return all the items in the memory buffer.
        :param transform: the transformation to be applied (data augmentation)
        :return: a tuple with all the items in the memory buffer
        """
        if transform is None:
            def transform(x): return x
        ret_tuple = (torch.stack([transform(ee.cpu())
                                  for ee in self.examples]).to(self.device),)
        for attr_str in self.attributes[1:]:
            if hasattr(self, attr_str):
                attr = getattr(self, attr_str)
                ret_tuple += (attr,)
        return ret_tuple

    def empty(self) -> None:
        """
        Set all the tensors to None.
        """
        for attr_str in self.attributes:
            if hasattr(self, attr_str):
                delattr(self, attr_str)
        self.num_seen_examples = 0

    def get_class_data(self, label: int) -> torch.Tensor:
        """
        Return all samples with given label.
        If label not present in the buffer, then raise ValueError exception.
        """
        idx = torch.argwhere(self.labels == label).flatten()
        if len(idx) == 0:
            raise ValueError(f'Class label {label} not present in the buffer')
        class_samples = self.examples[idx]
        return class_samples

    def flush_class(self, label: int) -> None:
        """
        Removes all samples with given label.
        If label not present in the buffer, then raise ValueError exception.
        """
        idx = torch.argwhere(self.labels != label).flatten()
<<<<<<< HEAD

        for attr_str in self.attributes:
            if hasattr(self, attr_str):
                tensor = getattr(self, attr_str)
                setattr(self, attr_str, tensor[idx])
        self.num_seen_examples -= len(idx)

    def get_class_sample_count(self, label: int) -> torch.Tensor:
        """
        Return number of samples present in the buffer with given label.
        """
        idx = torch.argwhere(self.labels == label).flatten()
        return len(idx)
=======
        num_removed = len(self.labels) - len(idx)
        if len(idx) == 0:
            raise ValueError(f'Class label {label} not present in the buffer')
        for attr_str in self.attributes:
            if hasattr(self, attr_str):
                tensor = getattr(self, attr_str)
                typ = torch.int64 if attr_str.endswith('els') else torch.float32
                zeros_padding = torch.zeros((num_removed, *tensor.shape[1:]), dtype=typ, device=self.device)
                new_tensor = torch.cat([tensor[idx], zeros_padding], dim=0)
                assert new_tensor.shape == tensor.shape
                setattr(self, attr_str, new_tensor)
        self.num_seen_examples -= num_removed
>>>>>>> 0f360b1a
<|MERGE_RESOLUTION|>--- conflicted
+++ resolved
@@ -265,27 +265,19 @@
         class_samples = self.examples[idx]
         return class_samples
 
+    def get_class_sample_count(self, label: int) -> torch.Tensor:
+      """
+      Return number of samples present in the buffer with given label.
+      """
+      idx = torch.argwhere(self.labels == label).flatten()
+      return len(idx)
+
     def flush_class(self, label: int) -> None:
         """
         Removes all samples with given label.
         If label not present in the buffer, then raise ValueError exception.
         """
         idx = torch.argwhere(self.labels != label).flatten()
-<<<<<<< HEAD
-
-        for attr_str in self.attributes:
-            if hasattr(self, attr_str):
-                tensor = getattr(self, attr_str)
-                setattr(self, attr_str, tensor[idx])
-        self.num_seen_examples -= len(idx)
-
-    def get_class_sample_count(self, label: int) -> torch.Tensor:
-        """
-        Return number of samples present in the buffer with given label.
-        """
-        idx = torch.argwhere(self.labels == label).flatten()
-        return len(idx)
-=======
         num_removed = len(self.labels) - len(idx)
         if len(idx) == 0:
             raise ValueError(f'Class label {label} not present in the buffer')
@@ -297,5 +289,4 @@
                 new_tensor = torch.cat([tensor[idx], zeros_padding], dim=0)
                 assert new_tensor.shape == tensor.shape
                 setattr(self, attr_str, new_tensor)
-        self.num_seen_examples -= num_removed
->>>>>>> 0f360b1a
+        self.num_seen_examples -= num_removed