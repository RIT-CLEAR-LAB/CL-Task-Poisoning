--- conflicted
+++ resolved
@@ -42,19 +42,14 @@
     parser.add_argument('--concept_drift', default=-1, choices=[0, 1, 2, 3], type=int,
                         help='Choose the drift transform to be applied to drifting data: \
                         Defocus Blur-> 0, Gaussian Noise-> 1, Shot Noise-> 2, Speckle Noise-> 3')
-<<<<<<< HEAD
+
     parser.add_argument('--drift_severity', default=1, choices=[1, 2, 3, 4, 5], type=int,
                         help='Choose the intensity of the drift transform:')
+    parser.add_argument('--buffer_flushing', default=0, choices=[0, 1], type=int, 
+                        help='Choose to enable buffer flushing')
     parser.add_argument('--n_slots', default=None, type=int, help='number of classes per task used when generating task stream randomly based on slots')
     parser.add_argument('--n_drifts', default=None, type=int, help='number of drifts created when creating evenly spaced drfits')
     parser.add_argument('--sequential_drifts', action='store_true', help='if used each task will consist of both new classes and drifted classes from previous task')
-
-=======
-    parser.add_argument('--drift_severity', default=5, choices=[1, 2, 3, 4, 5], type=int, 
-                        help='Choose the intensity of the drift transforms:')
-    parser.add_argument('--buffer_flushing', default=0, choices=[0, 1], type=int, 
-                        help='Choose to enable buffer flushing')
->>>>>>> 514f553d
 
 def add_management_args(parser: ArgumentParser) -> None:
     parser.add_argument('--seed', type=int, default=None,
